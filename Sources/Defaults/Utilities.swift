--- conflicted
+++ resolved
@@ -194,14 +194,10 @@
 			return anyObject
 		}
 
-<<<<<<< HEAD
-		guard let nextType = T.Serializable.self as? any Defaults.Serializable.Type, nextType != T.self else {
-=======
 		guard
 			let nextType = T.Serializable.self as? any Defaults.Serializable.Type,
 			nextType != T.self
 		else {
->>>>>>> 957d8077
 			// This is a special case for the types which do not conform to `Defaults.Serializable` (for example, `Any`).
 			return T.bridge.deserialize(anyObject as? T.Serializable) as? T
 		}
